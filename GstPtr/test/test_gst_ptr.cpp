#include <gtest/gtest.h>

// Note: tests have to be run with valgrind, in order to catch leaks.

//
// Dummy glib/gstreamer
// It's not necessary using the real libraries for testing GstPtr<> functionality
//
using GType = long;
constexpr GType G_TYPE_OBJECT = 0x01;
constexpr GType GST_TYPE_OBJECT = 0x02;
constexpr GType GST_TYPE_ELEMENT = 0x03;
constexpr GType GST_TYPE_BIN = 0x04;
constexpr GType GST_TYPE_PIPELINE = 0x05;
constexpr GType GST_TYPE_CAPS = 0x06;
constexpr GType GST_TYPE_BUS = 0x07;
constexpr GType G_TYPE_NONE = 0x08;
constexpr GType G_TYPE_PARAM = 0x09;
constexpr GType GST_TYPE_PAD = 0x0A;
constexpr GType GST_TYPE_BUFFER = 0x0B;
constexpr GType GST_TYPE_EVENT = 0x0C;
<<<<<<< HEAD
=======
constexpr GType GST_TYPE_CONTEXT = 0x0D;
constexpr bool TRUE = true;
>>>>>>> 6b4382a8

struct GTypeInstance {
    virtual ~GTypeInstance() = default;
    virtual void ref() {
        m_refCount++;
    }
    virtual void unref() {
        m_refCount--;
    }
    virtual void sink() {
        if (m_floating) {
            m_refCount++;
        }
    }
    const int m_dummy=0x69;
    long m_refCount = 0;
    bool m_floating=false;
};
struct GObject : public GTypeInstance {};
struct GstObject : public GObject {};
struct GstElement : public GObject {};
struct GstPad : public GstObject {};
struct GstBin : public GstElement {};
struct GstPipeline : public GstBin {};
struct GstBus : public GstObject {};
class GstMiniObject : public GTypeInstance {};
class GstCaps : public GstMiniObject {};
class GstBuffer : public GstMiniObject {};
class GstEvent : public GstMiniObject {};
class GstContext : public GstMiniObject {};
struct GParamSpec : public GTypeInstance {};
struct GMainLoop : public GTypeInstance {};

// NOLINTNEXTLINE
void g_object_unref(GObject *obj) {
    obj->unref();
    assert (obj->m_refCount >= 0);
    if (obj->m_refCount == 0) {
        delete obj;
    }
}

// NOLINTNEXTLINE
void g_object_ref(GObject *obj) {
    obj->ref();
}

// NOLINTNEXTLINE
void g_object_ref_sink(GObject *obj) {
    obj->sink();
}


// NOLINTNEXTLINE
void gst_mini_object_unref(GstMiniObject *obj) {
    obj->unref();
    assert (obj->m_refCount >= 0);
    if (obj->m_refCount == 0) {
        delete obj;
    }
}
// NOLINTNEXTLINE
void gst_mini_object_ref(GstMiniObject *obj) {
    obj->ref();
}

// NOLINTNEXTLINE
GObject *g_function_full_transfer() {
    auto *newObject = new GObject();
    g_object_ref(newObject);
    return newObject;
}
// NOLINTNEXTLINE
GObject *g_function_float_transfer_floating() {
    auto *newObject = new GObject();
    newObject->m_floating=true;
    return newObject;
}


// NOLINTNEXTLINE
GstPipeline *g_function_full_transfer_pipeline() {
    auto *newObject = new GstPipeline();
    g_object_ref(newObject);
    return newObject;
}
// NOLINTNEXTLINE
GstCaps *g_function_full_transfer_caps() {
    auto *newObject = new GstCaps();
    gst_mini_object_ref(newObject);
    return newObject;
}

// NOLINTNEXTLINE
void g_function_get_full_transfer(GObject *object) {
    g_object_unref(object);
}

// NOLINTNEXTLINE
GObject *g_function_transfer_none() {
    auto *newObject = new GObject();
    g_object_ref(newObject);
    return newObject;
}
// NOLINTNEXTLINE
void g_function_transfer_none_release(GObject *object) {
    g_object_unref(object);
}
// NOLINTNEXTLINE
void g_function_get_self_gst_object(GObject *object) {
}

// NOLINTNEXTLINE
void g_function_get_self_pipeline(GstPipeline *object) {
}
// NOLINTNEXTLINE
bool g_type_check_instance_is_a(GTypeInstance * m_pointer,GType type){
    if (type==GST_TYPE_PIPELINE){
        GstPipeline* pipeline = nullptr;
        try {
            pipeline = dynamic_cast<GstPipeline *>(m_pointer);
        }catch (...){}
        return pipeline!= nullptr;
    }
    std::abort();
}
// NOLINTNEXTLINE
GTypeInstance * g_type_check_instance_cast(GTypeInstance * m_pointer,GType type){
    return m_pointer;
}

//
// The tests, finally.
//

#include "../gst_ptr.h"

TEST(GstPtr, constructor_default) {
    GstPtr<GstObject> gstObject;
    ASSERT_EQ(gstObject.self(), nullptr);
}

TEST(GstPtr, constructor_full_transfer_r_value) {
    GstPtr<GObject> gstObject = g_function_full_transfer();
    ASSERT_EQ(gstObject.self()->m_refCount, 1);
}

TEST(GstPtr, constructor_full_transfer_l_value) {
    auto *pointer = g_function_full_transfer();
    GstPtr<GObject> gstObject{pointer};
    ASSERT_EQ(pointer, nullptr);
    ASSERT_EQ(gstObject.self()->m_refCount, 1);
}

TEST(GstPtr, constructor_assignment_full_transfer_r_value) {
    GstPtr<GObject> gstObject;
    gstObject = g_function_full_transfer();
    ASSERT_EQ(gstObject.self()->m_refCount, 1);
}

TEST(GstPtr, constructor_assignment_full_transfer_l_value) {
    auto *pointer = g_function_full_transfer();
    GstPtr<GObject> gstObject;
    gstObject = pointer;
    ASSERT_EQ(pointer, nullptr);
    ASSERT_EQ(gstObject.self()->m_refCount, 1);
}

TEST(GstPtr, constructor_from_transfer_none) {
    GstPtr<GObject> gstObject;
    gstObject.transferNone(g_function_transfer_none());
    ASSERT_EQ(gstObject.self()->m_refCount, 2);
    g_function_transfer_none_release(gstObject.self());
    ASSERT_EQ(gstObject.self()->m_refCount, 1);
}

TEST(GstPtr, constructor_float_r_value) {
    GstPtr<GObject> gstObject = g_function_float_transfer_floating();
    gstObject.sink();
    ASSERT_EQ(gstObject.self()->m_refCount, 1);
}


TEST(GstPtr, copy_constructor) {
    GstPtr<GObject> objA = g_function_full_transfer();
    GstPtr<GObject> objB{objA};
    GstPtr<GObject> objC{objA};
    ASSERT_EQ(objA.self()->m_refCount, 3);
    ASSERT_EQ(objB.self()->m_refCount, 3);
    ASSERT_EQ(objC.self()->m_refCount, 3);
}

TEST(GstPtr, copy_assignment) {
    GstPtr<GObject> objA = g_function_full_transfer();
    GstPtr<GObject> objB;
    objB = objA;
    GstPtr<GObject> objC;
    objC = objA;
    ASSERT_EQ(objA.self()->m_refCount, 3);
    ASSERT_EQ(objB.self()->m_refCount, 3);
    ASSERT_EQ(objC.self()->m_refCount, 3);
}

TEST(GstPtr, copy_re_assignment) {
    GstPtr<GObject> objA = g_function_full_transfer();
    GstPtr<GObject> objB = g_function_full_transfer();
    objB = objA;
    ASSERT_EQ(objA.self()->m_refCount, 2);
    ASSERT_EQ(objB.self()->m_refCount, 2);
}

TEST(GstPtr, move_constructor) {
    GstPtr<GObject> obj = g_function_full_transfer();
    GstPtr<GObject> moved (std::move(obj));
    ASSERT_EQ(moved.self()->m_refCount, 1);
    ASSERT_EQ(obj.self(), nullptr);
}

TEST(GstPtr, move_assignment) {
    GstPtr<GObject> obj = g_function_full_transfer();
    GstPtr<GObject> moved;
    moved = std::move(obj);
    ASSERT_EQ(moved.self()->m_refCount, 1);
    ASSERT_EQ(obj.self(), nullptr);
}

TEST(GstPtr, pass_transfer_full) {
    GstPtr<GObject> obj = g_function_full_transfer();
    g_function_get_full_transfer(obj.transferFull());
    ASSERT_EQ(obj.self(), nullptr);
}

//Static test. Pass if it compiles.
TEST(GstPtr, self_static_cast) {
    GstPtr<GstPipeline> obj = g_function_full_transfer_pipeline();
    g_function_get_self_gst_object(obj.self<GstObject>());
}

TEST(GstPtr, self_dynamic_cast_success) {
    GstPtr<GObject> obj =  g_function_full_transfer_pipeline();
    g_function_get_self_pipeline(obj.selfDynamic<GstPipeline>());

}

TEST(GstPtr, self_dynamic_cast_fail) {
    GstPtr<GstCaps> caps = g_function_full_transfer_caps();
    ASSERT_THROW(g_function_get_self_pipeline(caps.selfDynamic<GstPipeline>()),
                 std::bad_cast);
}

TEST(GstPtr, static_cast_between_gstptr) {
    GstPtr<GstPipeline> pipe = g_function_full_transfer_pipeline();
    GstPtr<GstObject> obj= staticGstPtrCast<GstObject>(pipe);
    ASSERT_EQ(pipe.self()->m_refCount, 2);
    ASSERT_EQ(obj.self()->m_refCount, 2);
}

TEST(GstPtr, dynamic_cast_between_gstptr_success) {
    GstPtr<GObject> obj=  g_function_full_transfer_pipeline();
    GstPtr<GstPipeline> pipe = dynamicGstPtrCast<GstPipeline>(obj);
    ASSERT_EQ(pipe.self()->m_refCount, 2);
    ASSERT_EQ(obj.self()->m_refCount, 2);
}

TEST(GstPtr, dynamic_cast_between_gstptr_fail) {
    GstPtr<GstCaps> obj=  g_function_full_transfer_caps();
    GstPtr<GstPipeline> pipe;
    ASSERT_THROW(pipe= dynamicGstPtrCast<GstPipeline>(obj),std::bad_cast);
}

TEST(GstPtr, bool_operator) {
    GstPtr<GstCaps> obj;
    ASSERT_EQ((bool)obj,false);
    obj=  g_function_full_transfer_caps();
    ASSERT_EQ((bool)obj,true);
}

TEST(GstPtr, dereference_operator) {
    GstPtr<GstCaps> obj= g_function_full_transfer_caps();
    ASSERT_EQ(obj->m_dummy,0x69);
}<|MERGE_RESOLUTION|>--- conflicted
+++ resolved
@@ -19,11 +19,8 @@
 constexpr GType GST_TYPE_PAD = 0x0A;
 constexpr GType GST_TYPE_BUFFER = 0x0B;
 constexpr GType GST_TYPE_EVENT = 0x0C;
-<<<<<<< HEAD
-=======
 constexpr GType GST_TYPE_CONTEXT = 0x0D;
 constexpr bool TRUE = true;
->>>>>>> 6b4382a8
 
 struct GTypeInstance {
     virtual ~GTypeInstance() = default;
