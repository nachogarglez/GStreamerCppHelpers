![workflow](https://github.com/nachogarglez/GStreamerCppHelpers/actions/workflows/ci.yml/badge.svg)

# GStreamerCppHelpers

Headers to simplify GStreamer usage from C++.

## For Whom Is This Useful?

Those who need to use GStreamer from C++, but do not want to use some complete C++ bindings for GStreamer.

These headers do not have external dependencies (other than GStreamer itself) and do not use introspection files neither.

## Currently available

* [GstPtr <>](GstPtr/README.md)

  A specialized SmartPointer for GStreamer objects.

# How to build

This library is header-only, therefore you only need to build it to run the tests.

* Pre-requisites:
  * clang-tidy  >= 10
<<<<<<< HEAD
  * Python >= 3.8
  * Conan >= 2.0
    (the build scripts will auto-detect a default profile if needed)
=======
  * Python >= 3.6
>>>>>>> aaa1a550

```bash
cmake -Bbuild -DCONAN_BUILD_MISSING=ON
cmake --build build
```

# How to use as a Conan dependency

You can add this header as a Conan dependency in a few steps:

* Export the recipe

```shell
cd conan_recipe
conan export gstreamercpphelpers/0.0.2@
```

* Include the dependency in your conanfile.txt or equivalent

```script
[requires]
   gstreamercpphelpers/0.0.2
```

* Use in your CMakeLists.txt

```CMake
find_package(gstreamercpphelpers)
target_link_libraries(${PROJECT_NAME} gstreamercpphelpers::gstreamercpphelpers)
```<|MERGE_RESOLUTION|>--- conflicted
+++ resolved
@@ -22,13 +22,10 @@
 
 * Pre-requisites:
   * clang-tidy  >= 10
-<<<<<<< HEAD
   * Python >= 3.8
   * Conan >= 2.0
     (the build scripts will auto-detect a default profile if needed)
-=======
-  * Python >= 3.6
->>>>>>> aaa1a550
+
 
 ```bash
 cmake -Bbuild -DCONAN_BUILD_MISSING=ON
